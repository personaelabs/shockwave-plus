--- conflicted
+++ resolved
@@ -10,11 +10,7 @@
 bincode = "1.3.3"
 halo2curves = { version = "0.1.0", features = ["derive_serde"] }
 rand = "0.8.5"
-<<<<<<< HEAD
 getrandom = { version = "0.2.8", features = ["js"] }
-tensor-pcs = { path = "../tensor_pcs" }
-=======
->>>>>>> 76d4c261
 serde = { version = "1.0.152", features = ["derive"] }
 merlin = "3.0.0"
 ecfft = { git = "https://github.com/DanTehrani/ecfft", branch = "main" }
