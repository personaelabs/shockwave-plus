--- conflicted
+++ resolved
@@ -39,22 +39,9 @@
 }
 
 impl<F: FieldExt> ShockwavePlus<F> {
-<<<<<<< HEAD
     pub fn new(r1cs: R1CS<F>, config: TensorRSMultilinearPCSConfig<F>) -> Self {
-        let ecfft_config = config.ecfft_config.as_ref().unwrap();
+        let ecfft_config = &config.ecfft_config;
         let curve_k = (ecfft_config.domain[0].len() as f64).log2() as usize;
-=======
-    pub fn new(r1cs: R1CS<F>, l: usize, good_curve: GoodCurve<F>, coset_offset: (F, F)) -> Self {
-        let expansion_factor = 2;
-
-        let ecfft_config = rs_config::ecfft::gen_config_form_curve(good_curve, coset_offset);
-
-        let pcs_config = TensorRSMultilinearPCSConfig::<F> {
-            expansion_factor,
-            ecfft_config,
-            l,
-        };
->>>>>>> bbb07335
 
         let min_num_entries = r1cs.num_vars.next_power_of_two();
         let min_num_cols = config.num_cols(min_num_entries);
@@ -65,7 +52,7 @@
         assert!(min_num_cols > config.l);
 
         // Make sure that the FFTree is large enough
-        assert!(curve_k > (max_num_cols as f64).log2() as usize,);
+        assert!(curve_k > (max_num_cols as f64).log2() as usize);
 
         let pcs = TensorMultilinearPCS::new(config);
 
@@ -301,9 +288,7 @@
 
         let config = TensorRSMultilinearPCSConfig {
             expansion_factor: 2,
-            domain_powers: None,
-            fft_domain: None,
-            ecfft_config: Some(ecfft_config),
+            ecfft_config,
             l,
         };
 
